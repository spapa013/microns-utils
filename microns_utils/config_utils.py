"""
Methods for configuring microns packages.
"""

import traceback
import inspect
try:
    import datajoint as dj
except:
    traceback.print_exc()
    raise ImportError('DataJoint package not found.')
import datajoint.datajoint_plus as djp

def enable_datajoint_flags(enable_python_native_blobs=True):
    """
    Enable experimental datajoint features
    
    These flags are required by 0.12.0+ (for now).
    """
    dj.config['enable_python_native_blobs'] = enable_python_native_blobs
    dj.errors._switch_filepath_types(True)
    dj.errors._switch_adapted_types(True)


def register_externals(external_stores):
    """
    Registers the external stores for a schema_name in this module.
    """
    if 'stores' not in dj.config:
        dj.config['stores'] = external_stores
    else:
        dj.config['stores'].update(external_stores)


def make_store_dict(path):
    return {
        'protocol': 'file',
        'location': str(path),
        'stage': str(path)
    }


def _get_calling_context() -> locals:
    # get the calling namespace
    import inspect
    try:
        frame = inspect.currentframe().f_back
        context = frame.f_locals
    finally:
        del frame
    return context


def register_adapters(adapter_objects, context=None):
    """
    Imports the adapters for a schema_name into the global namespace.
    """   
    if context is None:
        # if context is missing, use the calling namespace
        import inspect
        try:
            frame = inspect.currentframe().f_back
            context = frame.f_locals
        finally:
            del frame
    
    for name, adapter in adapter_objects.items():
        context[name] = adapter


def register_bases(base, module):
    """
    Recursive function that adds __bases__ from DataJoint Tables in base to matching classes in module.
    :param base (module): source module with classes to. 
    :param module (module): mapping between classes and methods
    """
    for name in dir(base):
        if hasattr(module, name) and inspect.isclass(getattr(module, name)) and issubclass(getattr(module, name), dj.Table):
            base_cls, module_cls = getattr(base, name), getattr(module, name)
            assert base_cls not in module_cls.__bases__, f'Class "{name}" of base already in __base__ of module.'
            module_cls.__bases__ = (base_cls, *module_cls.__bases__)
            register_bases(base_cls, module_cls)


djp_mapping = {
    'Lookup': djp.VirtualLookup,
    'Manual': djp.VirtualManual,
    'Computed': djp.VirtualComputed,
    'Imported': djp.VirtualImported,
    'Part': djp.VirtualPart
}


def add_datajoint_plus(module):
    """
    Adds DataJointPlus to the DataJoint tables inside the module.
    """
    for name in dir(module):
        obj = getattr(module, name)
        if inspect.isclass(obj) and issubclass(obj, dj.Table) and not issubclass(obj, djp.VirtualModule):
            obj.__bases__ = (djp_mapping[obj.__base__.__name__],)
            add_datajoint_plus(obj)
    return module
<<<<<<< HEAD


def _create_vm(schema_name:str, external_stores=None, adapter_objects=None):
    """
    Creates a virtual module after registering the external stores, and includes the adapter objects in the vm. 

    Creating tables disabled from virtual modules. 
    """
    
    if external_stores is not None:
        register_externals(external_stores)
    
    return dj.create_virtual_module(schema_name, schema_name, add_objects=adapter_objects, create_tables=False)
=======
>>>>>>> 0f958a17
<|MERGE_RESOLUTION|>--- conflicted
+++ resolved
@@ -101,10 +101,9 @@
             obj.__bases__ = (djp_mapping[obj.__base__.__name__],)
             add_datajoint_plus(obj)
     return module
-<<<<<<< HEAD
 
 
-def _create_vm(schema_name:str, external_stores=None, adapter_objects=None):
+def create_vm(schema_name:str, external_stores=None, adapter_objects=None):
     """
     Creates a virtual module after registering the external stores, and includes the adapter objects in the vm. 
 
@@ -114,6 +113,4 @@
     if external_stores is not None:
         register_externals(external_stores)
     
-    return dj.create_virtual_module(schema_name, schema_name, add_objects=adapter_objects, create_tables=False)
-=======
->>>>>>> 0f958a17
+    return dj.create_virtual_module(schema_name, schema_name, add_objects=adapter_objects, create_tables=False)